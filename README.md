--- conflicted
+++ resolved
@@ -1,8 +1,5 @@
 # PyRAPL
-<<<<<<< HEAD
 
-=======
->>>>>>> b60855c2
 [![License: MIT](https://img.shields.io/pypi/l/pyRAPL)](https://spdx.org/licenses/MIT.html)
 [![Build Status](https://img.shields.io/circleci/project/github/powerapi-ng/powerapi.svg)](https://circleci.com/gh/powerapi-ng/powerapi)
 
@@ -12,39 +9,19 @@
 
 pyRAPL uses the intel "Running Average Power Limit" (RAPL) technology that estimate global power consumption of internal devices. This technology is only available on Intel CPU with Sandy Bridge architecture or higher.
 
-<<<<<<< HEAD
 pyRAPL can measure the energy consumption of the following devices :
-=======
-pyRAPL can measure the power consumption of the following devices :
- - pyRAPL.Device.PKG : CPU socket package 
- - pyRAPL.Device.DRAM : DRAM (only on server CPU)
-
-# Installation
-
-You can install pyRAPL with pip : `pip install pyRAPL`
->>>>>>> b60855c2
 
  - CPU socket package 
  - RAM (only on server CPU)
 
 # Installation
 
-<<<<<<< HEAD
 You can install pyRAPL with pip : `pip install pyRAPL`
 
 # Basic usage
 
 Here are some basic usages of pyRAPL. Please understand that the measured energy consumption is not only the energy consumption of the code you are running. It's the **global energy consumption** of all the process running on the machine during this period. This includes also the operating system and other applications.
 That's why we recommend eliminating any extra programs that may alter the energy consumption of the machine where we run the experiments and keep **only** the code we want to measure its energy consumption (no extra applications such as graphical interface, background running task ...). This will give the closest measure to the real energy consumption of the measured code.
-=======
-Here is some basic usage of pyRAPL. Please understand that the measured energy
-consumption is not only the energy consumption of the piece of code you are
-measuring. Its the **global energy consumption** of all the process running on your machine. Including the operating system and other running applications.
-
-If you are using **pyRAPL** for research about software energy consumption, please run your experiments on a machine where **only** the code you want to measure the energy consumption is running  (no extra apllications such as graphical interface, background runing task ...).
-This will give
-you the closest measure to the real energy consumption of your piece of code.
->>>>>>> b60855c2
 
 ## Decorate a function to measure its energy consumption
 
@@ -52,25 +29,7 @@
 
 	import pyRAPL
 
-<<<<<<< HEAD
 	pyRAPL.setup() 
-=======
-	@pyRAPL.measure
-	def fun():
-		# Some stuff ...
-
-	fun()
-
-## Customise the decorator by adding a handler  or specifying which devices you want to monitor 
-
-
-	import pyRAPL
-
-	def my_handler(measure):
-		print('function name : ' + measure.function_name)
-		print('socket power consumption (in J) : ' + str(measure.data['PKG']))
-		print('dram power consumption (in J) : ' + str(measure.data['DRAM']))
->>>>>>> b60855c2
 
 	@pyRAPL.measure
 	def fun():
@@ -165,10 +124,4 @@
 
 If you would like to contribute code you can do so through GitHub by forking the repository and sending a pull request.
 
-<<<<<<< HEAD
-When submitting code, please make every effort to follow existing conventions and style in order to keep the code as readable as possible.
-=======
-	data = sensor.recorded_energy()
-	print('socket power consumption (in J) : ' + str(data[pyRAPL.Device.PKG]))
-	print('dram power consumption (in J) : ' + str(data[pyRAPL.Device.DRAM]))
->>>>>>> b60855c2
+When submitting code, please make every effort to follow existing conventions and style in order to keep the code as readable as possible.